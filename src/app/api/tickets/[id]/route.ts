import { NextRequest, NextResponse } from 'next/server'
import { getServerSession } from 'next-auth'
import { authOptions } from '@/lib/auth'
import { db } from '@/lib/db'

export async function GET(
  request: NextRequest,
  { params }: { params: Promise<{ id: string }> }
) {
  try {
    const session = await getServerSession(authOptions)
    if (!session?.user) {
      return NextResponse.json({ error: 'Unauthorized' }, { status: 401 })
    }

    const { id } = await params
    const ticket = await db.ticket.findUnique({
      where: {
        id,
        deletedAt: null
      },
      include: {
        assignees: {
          include: {
            user: {
              select: {
                id: true,
                name: true,
                email: true,
                avatar: true
              }
            }
          }
        },
        creator: {
          select: {
            id: true,
            name: true,
            email: true,
            avatar: true
          }
        },
        attributes: {
          orderBy: {
            sortOrder: 'asc'
          }
        },
        spaces: {
          include: {
            space: {
              select: {
                id: true,
                name: true,
                slug: true
              }
            }
          }
        }
      }
    })

    if (!ticket) {
      return NextResponse.json({ error: 'Ticket not found' }, { status: 404 })
    }

    // Check if user has access to any of the ticket's spaces
    if (!ticket.spaces || ticket.spaces.length === 0) {
      return NextResponse.json({ error: 'Ticket has no associated spaces' }, { status: 404 })
    }

    let hasAccess = false
    for (const ticketSpace of ticket.spaces) {
      const spaceAccess = await db.spaceMember.findFirst({
        where: {
          spaceId: ticketSpace.spaceId,
          userId: session.user.id
        }
      })

      const isSpaceOwner = await db.space.findFirst({
        where: {
          id: ticketSpace.spaceId,
          createdBy: session.user.id
        }
      })

      if (spaceAccess || isSpaceOwner) {
        hasAccess = true
        break
      }
    }

    if (!hasAccess) {
      return NextResponse.json({ error: 'Access denied' }, { status: 403 })
    }

    return NextResponse.json(ticket)
  } catch (error) {
    console.error('Error fetching ticket:', error)
    return NextResponse.json({ error: 'Internal server error' }, { status: 500 })
  }
}

export async function PUT(
  request: NextRequest,
  { params }: { params: Promise<{ id: string }> }
) {
  try {
    const session = await getServerSession(authOptions)
    if (!session?.user) {
      return NextResponse.json({ error: 'Unauthorized' }, { status: 401 })
    }

    const { id } = await params
    const body = await request.json()
    const {
      title,
      description,
      status,
      priority,
      dueDate,
      startDate,
      assignedTo,
      labels,
      estimate,
      attributes
    } = body

    // Check if ticket exists and user has access
    const existingTicket = await db.ticket.findUnique({
<<<<<<< HEAD
      where: { id: params.id },
      include: { spaces: true }
=======
      where: { id },
      include: { space: true }
>>>>>>> 1a546b70
    })

    if (!existingTicket || existingTicket.deletedAt) {
      return NextResponse.json({ error: 'Ticket not found' }, { status: 404 })
    }

    // Check if user has access to this space
    const spaceAccess = await db.spaceMember.findFirst({
      where: {
        spaceId: existingTicket.spaces?.[0]?.spaceId,
        userId: session.user.id
      }
    })

    const isSpaceOwner = await db.space.findFirst({
      where: {
        id: existingTicket.spaces?.[0]?.spaceId,
        createdBy: session.user.id
      }
    })

    if (!spaceAccess && !isSpaceOwner) {
      return NextResponse.json({ error: 'Access denied' }, { status: 403 })
    }

    // Prepare update data
    const updateData: any = {}
    if (title !== undefined) updateData.title = title
    if (description !== undefined) updateData.description = description
    if (status !== undefined) {
      updateData.status = status
      if (status === 'DONE' && !existingTicket.completedAt) {
        updateData.completedAt = new Date()
      } else if (status !== 'DONE' && existingTicket.completedAt) {
        updateData.completedAt = null
      }
    }
    if (priority !== undefined) updateData.priority = priority
    if (dueDate !== undefined) updateData.dueDate = dueDate ? new Date(dueDate) : null
    if (startDate !== undefined) updateData.startDate = startDate ? new Date(startDate) : null
    if (assignedTo !== undefined) updateData.assignedTo = assignedTo || null
    if (labels !== undefined) updateData.labels = labels
    if (estimate !== undefined) updateData.estimate = estimate

    // Update ticket
    const ticket = await db.ticket.update({
      where: { id },
      data: updateData,
      include: {
        assignees: {
          include: {
            user: {
              select: {
                id: true,
                name: true,
                email: true,
                avatar: true
              }
            }
          }
        },
        creator: {
          select: {
            id: true,
            name: true,
            email: true,
            avatar: true
          }
        },
        attributes: {
          orderBy: {
            sortOrder: 'asc'
          }
        }
      }
    })

    // Update attributes if provided
    if (attributes && Array.isArray(attributes)) {
      // Delete existing attributes
      await db.ticketAttribute.deleteMany({
        where: { ticketId: id }
      })

      // Create new attributes
      if (attributes.length > 0) {
        await db.ticketAttribute.createMany({
          data: attributes.map((attr: any, index: number) => ({
            ticketId: id,
            name: attr.name,
            displayName: attr.displayName || attr.name,
            type: attr.type || 'TEXT',
            value: attr.value || null,
            jsonValue: attr.jsonValue || null,
            isRequired: attr.isRequired || false,
            sortOrder: attr.sortOrder !== undefined ? attr.sortOrder : index
          }))
        })
      }

      // Reload ticket with updated attributes
      const ticketWithAttributes = await db.ticket.findUnique({
        where: { id },
        include: {
        assignees: {
          include: {
            user: {
              select: {
                id: true,
                name: true,
                email: true,
                avatar: true
              }
            }
          }
        },
          creator: {
            select: {
              id: true,
              name: true,
              email: true,
              avatar: true
            }
          },
          attributes: {
            orderBy: {
              sortOrder: 'asc'
            }
          }
        }
      })

      return NextResponse.json(ticketWithAttributes)
    }

    return NextResponse.json(ticket)
  } catch (error) {
    console.error('Error updating ticket:', error)
    return NextResponse.json({ error: 'Internal server error' }, { status: 500 })
  }
}

export async function DELETE(
  request: NextRequest,
  { params }: { params: Promise<{ id: string }> }
) {
  try {
    const session = await getServerSession(authOptions)
    if (!session?.user) {
      return NextResponse.json({ error: 'Unauthorized' }, { status: 401 })
    }

    const { id } = await params
    // Check if ticket exists and user has access
    const existingTicket = await db.ticket.findUnique({
<<<<<<< HEAD
      where: { id: params.id },
      include: { spaces: true }
=======
      where: { id },
      include: { space: true }
>>>>>>> 1a546b70
    })

    if (!existingTicket || existingTicket.deletedAt) {
      return NextResponse.json({ error: 'Ticket not found' }, { status: 404 })
    }

    // Check if user has access to this space
    const spaceAccess = await db.spaceMember.findFirst({
      where: {
        spaceId: existingTicket.spaces?.[0]?.spaceId,
        userId: session.user.id
      }
    })

    const isSpaceOwner = await db.space.findFirst({
      where: {
        id: existingTicket.spaces?.[0]?.spaceId,
        createdBy: session.user.id
      }
    })

    if (!spaceAccess && !isSpaceOwner) {
      return NextResponse.json({ error: 'Access denied' }, { status: 403 })
    }

    // Soft delete
    await db.ticket.update({
      where: { id },
      data: { deletedAt: new Date() }
    })

    return NextResponse.json({ success: true })
  } catch (error) {
    console.error('Error deleting ticket:', error)
    return NextResponse.json({ error: 'Internal server error' }, { status: 500 })
  }
}
<|MERGE_RESOLUTION|>--- conflicted
+++ resolved
@@ -128,13 +128,8 @@
 
     // Check if ticket exists and user has access
     const existingTicket = await db.ticket.findUnique({
-<<<<<<< HEAD
       where: { id: params.id },
       include: { spaces: true }
-=======
-      where: { id },
-      include: { space: true }
->>>>>>> 1a546b70
     })
 
     if (!existingTicket || existingTicket.deletedAt) {
@@ -290,13 +285,8 @@
     const { id } = await params
     // Check if ticket exists and user has access
     const existingTicket = await db.ticket.findUnique({
-<<<<<<< HEAD
       where: { id: params.id },
       include: { spaces: true }
-=======
-      where: { id },
-      include: { space: true }
->>>>>>> 1a546b70
     })
 
     if (!existingTicket || existingTicket.deletedAt) {
