--- conflicted
+++ resolved
@@ -12,15 +12,11 @@
  * Usage:
  * - Cron: 0,5,10,15,20,25,30,35,40,45,50,55 * * * * curl -X POST http://localhost:3000/api/automation/scheduler
  */
-<<<<<<< HEAD
-export const runtime = 'nodejs' // Required for workflow-executor (uses fs, path, os, url modules)
-=======
 
 // Stub function - executeWorkflow doesn't exist in workflow-executor
 async function executeWorkflow(workflowId: string): Promise<{ success: boolean; records_processed?: number; records_updated?: number; error?: string }> {
   return { success: false, error: 'Workflow execution not implemented' }
 }
->>>>>>> 526f0ff1
 
 export async function POST(request: NextRequest) {
   try {
