--- conflicted
+++ resolved
@@ -1,6 +1,7 @@
 'use client'
 
-import React, { useEffect, useMemo, useState } from 'react'
+import React from 'react'
+import { useEffect, useMemo, useState } from 'react'
 import Link from 'next/link'
 import { useSession } from 'next-auth/react'
 import { useSpace } from '@/contexts/space-context'
@@ -902,13 +903,8 @@
   }
 
   return (
-<<<<<<< HEAD
-    <div>
-      <Tabs defaultValue="system" orientation="vertical" className="flex h-full">
-=======
     <>
     <Tabs defaultValue="system" orientation="vertical" className="flex h-full">
->>>>>>> 526f0ff1
         {/* Left Sidebar */}
         <div className="w-72 bg-card flex flex-col border-r">
           <div className="p-6 border-b">
@@ -1182,8 +1178,9 @@
             </TabsContent>
 
             {/* Spaces - removed (moved to Space Settings) */}
-            {/* <TabsContent value="spaces" className="space-y-6 w-full">
+            {/* <TabsContent value="spaces" className="space-y-6 w-full"> */}
               <div className="p-6">
+                {/* Embedded Spaces Manager */}
                 <div>
                   {showErdInline && (
                     <div className="mb-6 border rounded-lg p-4 bg-muted/20">
@@ -1191,17 +1188,19 @@
                         <h3 className="text-lg font-semibold">ERD Diagram</h3>
                         <Button variant="ghost" size="sm" onClick={() => setShowErdInline(false)}>Close</Button>
                       </div>
+                      {/* ERD view removed from Settings; open from Data Models page */}
                     </div>
                   )}
+                  {/* <SpacesManager /> */}
                 </div>
               </div>
-            </TabsContent> */}
+            {/* </TabsContent> */}
 
             {/* Data Model - moved to Space Settings */}
             {false && (
             <TabsContent value="data-model" className="space-y-6 w-full">
-                <div>
-                  <div className="mb-6">
+              <div>
+                <div className="mb-6">
                   <h2 className="text-xl font-semibold flex items-center space-x-2">
                     <Database className="h-5 w-5" />
                     <span>Data Model Management</span>
@@ -1493,20 +1492,8 @@
                             )}
                           </Droppable>
                       </table>
-                      <div className="flex gap-2 mt-4 p-4">
-                        <Button className="flex-1" variant="outline" onClick={() => setShowErdInline(true)}>
-                          <LucideIcons.GitBranch className="mr-2 h-4 w-4" />
-                          ERD View
-                        </Button>
-                        <Button className="flex-1" onClick={handleCreateDataModel}>
-                          <Plus className="mr-2 h-4 w-4" />
-                          Create New Data Model
-                        </Button>
-                      </div>
                     </div>
                     </DragDropContext>
-<<<<<<< HEAD
-=======
                     
                     <div className="flex gap-2">
                       <Button className="flex-1" variant="outline" onClick={() => setShowErdInline(true)}>
@@ -1518,13 +1505,12 @@
                         Create New Data Model
                       </Button>
                     </div>
->>>>>>> 526f0ff1
                     </>
                     )}
                   </div>
                 </div>
                 </div>
-              </TabsContent>
+            </TabsContent>
             )}
 
             {/* API Documentation */}
@@ -2968,11 +2954,6 @@
           </DialogFooter>
         </DialogContent>
       </Dialog>
-<<<<<<< HEAD
-    </div>
-  )
-=======
     </>
     )
->>>>>>> 526f0ff1
 }