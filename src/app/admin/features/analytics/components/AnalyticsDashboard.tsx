--- conflicted
+++ resolved
@@ -233,27 +233,11 @@
                 <ResponsiveContainer width="100%" height={300}>
                   <PieChart>
                     <Pie
-<<<<<<< HEAD
-                      data={storageData.map(entry => ({
-                        name: entry.provider,
-                        usage: entry.usage ?? entry.used,
-                        ...entry
-                      }))}
-                      cx="50%"
-                      cy="50%"
-                      labelLine={false}
-                      label={(props: any) => {
-                        const name = props.name || ''
-                        const percent = props.percent || 0
-                        return `${name} ${(percent * 100).toFixed(0)}%`
-                      }}
-=======
                       data={storageData as any}
                       cx="50%"
                       cy="50%"
                       labelLine={false}
                       label={({ name, percent }) => `${name} ${((percent || 0) * 100).toFixed(0)}%`}
->>>>>>> 526f0ff1
                       outerRadius={80}
                       fill="#8884d8"
                       dataKey="usage"
