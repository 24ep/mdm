'use client'

import { useState, useEffect, useCallback } from 'react'
import { useParams, useRouter } from 'next/navigation'
import { Button } from '@/components/ui/button'
import { Card, CardContent, CardHeader, CardTitle } from '@/components/ui/card'
import { Tabs, TabsContent, TabsList, TabsTrigger } from '@/components/ui/tabs'
import { Input } from '@/components/ui/input'
import { Label } from '@/components/ui/label'
import { Textarea } from '@/components/ui/textarea'
import { Select, SelectContent, SelectItem, SelectTrigger, SelectValue } from '@/components/ui/select'
import { Badge } from '@/components/ui/badge'
import { 
  ArrowLeft, 
  Save, 
  Eye, 
  Settings,
  Palette,
  Layout,
  GripVertical,
  Plus,
  Trash2,
  Edit,
  Copy,
  Move,
  GitBranch,
  History,
  Download,
  Upload,
  RotateCcw,
  CheckCircle,
  Clock,
  User,
  MessageSquare,
  Tag,
  Grid3X3,
  List,
  Table,
  BarChart3,
  FileText,
  Image,
  Video,
  Music,
  Calendar,
  MapPin,
  Phone,
  Mail,
  Globe,
  Database,
  Zap,
  Shield,
  Star,
  Heart,
  ThumbsUp,
  Share2,
  ExternalLink
} from 'lucide-react'
import { useSpace } from '@/contexts/space-context'
import { useSpacesEditor } from '@/hooks/use-space-studio'
<<<<<<< HEAD
import type { SpacesEditorPage } from '@/lib/space-studio-manager'
=======
import { SpacesEditorPage } from '@/lib/space-studio-manager'
>>>>>>> 526f0ff1

interface PageComponent {
  id: string
  type: string
  name: string
  props: Record<string, any>
  position: { x: number; y: number }
  size: { width: number; height: number }
  children?: PageComponent[]
}

interface PageLayout {
  id: string
  name: string
  type: 'sidebar' | 'top-menu' | 'footer' | 'full-width'
  config: Record<string, any>
}

export default function PageStudioPage() {
  const params = useParams()
  const router = useRouter()
  const { currentSpace } = useSpace()
  const pageId = params.pageId as string
  
  const {
    pages,
    updatePage,
    loading,
    error
  } = useSpacesEditor(currentSpace?.id || '')

  const [page, setPage] = useState<SpacesEditorPage | null>(null)
  const [activeTab, setActiveTab] = useState('design')
  const [selectedComponent, setSelectedComponent] = useState<PageComponent | null>(null)
  const [selectedComponents, setSelectedComponents] = useState<string[]>([])
  const [components, setComponents] = useState<PageComponent[]>([])
  const [layouts, setLayouts] = useState<PageLayout[]>([])
  const [isDirty, setIsDirty] = useState(false)
  const [isSaving, setIsSaving] = useState(false)

  // Load page data
  useEffect(() => {
    if (pages && pageId) {
      const foundPage = pages.find(p => p.id === pageId)
      if (foundPage) {
        setPage(foundPage)
        // Load components from page data
        setComponents((foundPage as any).components || [])
      }
    }
  }, [pages, pageId])

  // Initialize default layouts
  useEffect(() => {
    const defaultLayouts: PageLayout[] = [
      {
        id: 'sidebar-left',
        name: 'Left Sidebar',
        type: 'sidebar',
        config: {
          position: 'left',
          width: 250,
          collapsible: true,
          items: []
        }
      },
      {
        id: 'top-menu',
        name: 'Top Menu',
        type: 'top-menu',
        config: {
          height: 60,
          sticky: true,
          items: []
        }
      },
      {
        id: 'footer',
        name: 'Footer',
        type: 'footer',
        config: {
          height: 80,
          items: []
        }
      }
    ]
    setLayouts(defaultLayouts)
  }, [])

  const handleSave = useCallback(async () => {
    if (!page) return
    
    setIsSaving(true)
    try {
      await updatePage(pageId, {
        ...page,
        components,
        updatedAt: new Date().toISOString()
      } as any)
      setIsDirty(false)
    } catch (error) {
      console.error('Failed to save page:', error)
    } finally {
      setIsSaving(false)
    }
  }, [page, pageId, components, updatePage])

  const addComponent = (type: string) => {
    const newComponent: PageComponent = {
      id: `comp_${Date.now()}_${Math.random().toString(36).substr(2, 9)}`,
      type,
      name: `${type.charAt(0).toUpperCase() + type.slice(1)} Component`,
      props: getDefaultProps(type),
      position: { x: 100, y: 100 },
      size: { width: 200, height: 100 }
    }
    
    setComponents(prev => [...prev, newComponent])
    setIsDirty(true)
  }

  const getDefaultProps = (type: string): Record<string, any> => {
    const defaults: Record<string, any> = {
      text: { content: 'Sample text', fontSize: 16, color: '#000000' },
      button: { text: 'Click me', variant: 'default', size: 'md' },
      image: { src: '', alt: 'Image', width: 200, height: 150 },
      table: { columns: 3, rows: 3, data: [] },
      chart: { type: 'bar', data: [], width: 400, height: 300 },
      form: { fields: [], submitText: 'Submit' },
      card: { title: 'Card Title', content: 'Card content' },
      list: { items: ['Item 1', 'Item 2', 'Item 3'], ordered: false },
      divider: { thickness: 1, color: '#e5e7eb' },
      spacer: { height: 20 }
    }
    return defaults[type] || {}
  }

  const updateComponent = (id: string, updates: Partial<PageComponent>) => {
    setComponents(prev => 
      prev.map(comp => 
        comp.id === id ? { ...comp, ...updates } : comp
      )
    )
    setIsDirty(true)
  }

  const deleteComponent = (id: string) => {
    setComponents(prev => prev.filter(comp => comp.id !== id))
    setSelectedComponent(null)
    setIsDirty(true)
  }

  const duplicateComponent = (id: string) => {
    const component = components.find(comp => comp.id === id)
    if (component) {
      const newComponent = {
        ...component,
        id: `comp_${Date.now()}_${Math.random().toString(36).substr(2, 9)}`,
        position: {
          x: component.position.x + 20,
          y: component.position.y + 20
        }
      }
      setComponents(prev => [...prev, newComponent])
      setIsDirty(true)
    }
  }

  const componentLibrary = [
    { type: 'text', name: 'Text', icon: FileText, description: 'Add text content' },
    { type: 'button', name: 'Button', icon: Zap, description: 'Interactive button' },
    { type: 'image', name: 'Image', icon: Image, description: 'Display images' },
    { type: 'table', name: 'Table', icon: Table, description: 'Data table' },
    { type: 'chart', name: 'Chart', icon: BarChart3, description: 'Data visualization' },
    { type: 'form', name: 'Form', icon: FileText, description: 'Input form' },
    { type: 'card', name: 'Card', icon: Grid3X3, description: 'Content card' },
    { type: 'list', name: 'List', icon: List, description: 'Item list' },
    { type: 'divider', name: 'Divider', icon: GripVertical, description: 'Visual separator' },
    { type: 'spacer', name: 'Spacer', icon: GripVertical, description: 'Empty space' }
  ]

  if (loading) {
    return (
      <div className="min-h-screen bg-background flex items-center justify-center">
        <div className="text-center">
          <div className="animate-spin rounded-full h-8 w-8 border-b-2 border-primary mx-auto mb-4"></div>
          <p>Loading page...</p>
        </div>
      </div>
    )
  }

  if (error || !page) {
    return (
      <div className="min-h-screen bg-background flex items-center justify-center">
        <div className="text-center">
          <h1 className="text-2xl font-bold mb-4">Page Not Found</h1>
          <p className="text-muted-foreground mb-4">The page you're looking for doesn't exist.</p>
          <Button onClick={() => router.back()}>
            <ArrowLeft className="h-4 w-4 mr-2" />
            Go Back
          </Button>
        </div>
      </div>
    )
  }

  return (
    <div className="min-h-screen bg-background">
      {/* Header */}
      <div className="border-b bg-card">
        <div className="flex items-center justify-between px-6 py-4">
          <div className="flex items-center gap-4">
            <Button variant="ghost" size="sm" onClick={() => router.back()}>
              <ArrowLeft className="h-4 w-4 mr-2" />
              Back
            </Button>
            <div>
              <h1 className="text-xl font-bold">{page.displayName}</h1>
              <p className="text-sm text-muted-foreground">Page Studio</p>
            </div>
          </div>
          
          <div className="flex items-center gap-2">
            <Badge variant={isDirty ? "destructive" : "secondary"}>
              {isDirty ? "Unsaved changes" : "Saved"}
            </Badge>
            <Button 
              onClick={handleSave} 
              disabled={!isDirty || isSaving}
              size="sm"
            >
              <Save className="h-4 w-4 mr-2" />
              {isSaving ? "Saving..." : "Save"}
            </Button>
            <Button variant="outline" size="sm">
              <Eye className="h-4 w-4 mr-2" />
              Preview
            </Button>
          </div>
        </div>
      </div>

      <div className="flex h-[calc(100vh-73px)]">
        {/* Left Panel - Component Library */}
        <div className="w-80 border-r bg-card flex flex-col">
          <div className="p-4 border-b">
            <h2 className="text-lg font-semibold flex items-center gap-2">
              <Plus className="h-5 w-5" />
              Components
            </h2>
          </div>
          <div className="flex-1 overflow-auto p-4">
            <div className="grid grid-cols-2 gap-3">
              {componentLibrary.map(({ type, name, icon: Icon, description }) => (
                <Card 
                  key={type}
                  className="cursor-pointer hover:shadow-md transition-shadow"
                  onClick={() => addComponent(type)}
                >
                  <CardContent className="p-3 text-center">
                    <Icon className="h-6 w-6 mx-auto mb-2 text-muted-foreground" />
                    <p className="text-sm font-medium">{name}</p>
                    <p className="text-xs text-muted-foreground">{description}</p>
                  </CardContent>
                </Card>
              ))}
            </div>
          </div>
        </div>

        {/* Center Panel - Canvas */}
        <div className="flex-1 flex flex-col bg-muted/20">
          <div className="p-4 border-b bg-background">
            <Tabs value={activeTab} onValueChange={setActiveTab}>
              <TabsList>
                <TabsTrigger value="design">Design</TabsTrigger>
                <TabsTrigger value="layout">Layout</TabsTrigger>
                <TabsTrigger value="settings">Settings</TabsTrigger>
              </TabsList>
            </Tabs>
          </div>
          
          <div className="flex-1 overflow-auto p-6">
            <Tabs value={activeTab} onValueChange={setActiveTab}>
              <TabsContent value="design" className="mt-0">
                <div className="min-h-[600px] bg-white rounded-lg border-2 border-dashed border-muted-foreground/25 p-6 relative">
                  <div className="text-center text-muted-foreground mb-6">
                    <Layout className="h-12 w-12 mx-auto mb-2" />
                    <h3 className="text-lg font-semibold">Page Canvas</h3>
                    <p>Drag components from the library to build your page</p>
                  </div>
                  
                  {components.map(component => (
                    <div
                      key={component.id}
                      className="absolute border-2 border-transparent hover:border-primary/50 cursor-move p-2 rounded"
                      style={{
                        left: component.position.x,
                        top: component.position.y,
                        width: component.size.width,
                        height: component.size.height
                      }}
                      onClick={() => setSelectedComponent(component)}
                    >
                      <div className="w-full h-full bg-background border rounded p-2">
                        {renderComponent(component)}
                      </div>
                    </div>
                  ))}
                </div>
              </TabsContent>
              
              <TabsContent value="layout" className="mt-0">
                <div className="space-y-6">
                  <h3 className="text-lg font-semibold">Layout Configuration</h3>
                  {layouts.map(layout => (
                    <Card key={layout.id}>
                      <CardHeader>
                        <CardTitle className="flex items-center gap-2">
                          <Layout className="h-5 w-5" />
                          {layout.name}
                        </CardTitle>
                      </CardHeader>
                      <CardContent>
                        <div className="space-y-4">
                          <div className="grid grid-cols-2 gap-4">
                            <div>
                              <Label>Width/Height</Label>
                              <Input 
                                type="number" 
                                defaultValue={layout.config.width || layout.config.height || 0}
                                placeholder="Size"
                              />
                            </div>
                            <div>
                              <Label>Position</Label>
                              <Select defaultValue={layout.config.position || 'left'}>
                                <SelectTrigger>
                                  <SelectValue />
                                </SelectTrigger>
                                <SelectContent>
                                  <SelectItem value="left">Left</SelectItem>
                                  <SelectItem value="right">Right</SelectItem>
                                  <SelectItem value="top">Top</SelectItem>
                                  <SelectItem value="bottom">Bottom</SelectItem>
                                </SelectContent>
                              </Select>
                            </div>
                          </div>
                        </div>
                      </CardContent>
                    </Card>
                  ))}
                </div>
              </TabsContent>
              
              <TabsContent value="settings" className="mt-0">
                <div className="space-y-6">
                  <h3 className="text-lg font-semibold">Page Settings</h3>
                  <Card>
                    <CardHeader>
                      <CardTitle>Basic Information</CardTitle>
                    </CardHeader>
                    <CardContent className="space-y-4">
                      <div>
                        <Label htmlFor="page-name">Page Name</Label>
                        <Input 
                          id="page-name"
                          value={page.name}
                          onChange={(e) => setPage(prev => prev ? { ...prev, name: e.target.value } : null)}
                        />
                      </div>
                      <div>
                        <Label htmlFor="page-display-name">Display Name</Label>
                        <Input 
                          id="page-display-name"
                          value={page.displayName}
                          onChange={(e) => setPage(prev => prev ? { ...prev, displayName: e.target.value } : null)}
                        />
                      </div>
                      <div>
                        <Label htmlFor="page-description">Description</Label>
                        <Textarea 
                          id="page-description"
                          value={page.description}
                          onChange={(e) => setPage(prev => prev ? { ...prev, description: e.target.value } : null)}
                        />
                      </div>
                    </CardContent>
                  </Card>
                </div>
              </TabsContent>
            </Tabs>
          </div>
        </div>

        {/* Right Panel - Component Properties */}
        {selectedComponent && (
          <div className="w-80 border-l bg-card">
            <div className="p-4 border-b">
              <h3 className="text-lg font-semibold">Component Properties</h3>
            </div>
            <div className="p-4 space-y-4">
              <div>
                <Label>Component Name</Label>
                <Input 
                  value={selectedComponent.name}
                  onChange={(e) => updateComponent(selectedComponent.id, { name: e.target.value })}
                />
              </div>
              <div>
                <Label>Position X</Label>
                <Input 
                  type="number"
                  value={selectedComponent.position.x}
                  onChange={(e) => updateComponent(selectedComponent.id, { 
                    position: { ...selectedComponent.position, x: parseInt(e.target.value) || 0 }
                  })}
                />
              </div>
              <div>
                <Label>Position Y</Label>
                <Input 
                  type="number"
                  value={selectedComponent.position.y}
                  onChange={(e) => updateComponent(selectedComponent.id, { 
                    position: { ...selectedComponent.position, y: parseInt(e.target.value) || 0 }
                  })}
                />
              </div>
              <div>
                <Label>Width</Label>
                <Input 
                  type="number"
                  value={selectedComponent.size.width}
                  onChange={(e) => updateComponent(selectedComponent.id, { 
                    size: { ...selectedComponent.size, width: parseInt(e.target.value) || 0 }
                  })}
                />
              </div>
              <div>
                <Label>Height</Label>
                <Input 
                  type="number"
                  value={selectedComponent.size.height}
                  onChange={(e) => updateComponent(selectedComponent.id, { 
                    size: { ...selectedComponent.size, height: parseInt(e.target.value) || 0 }
                  })}
                />
              </div>
              
              <div className="flex gap-2 pt-4">
                <Button 
                  variant="outline" 
                  size="sm"
                  onClick={() => duplicateComponent(selectedComponent.id)}
                >
                  <Copy className="h-4 w-4 mr-2" />
                  Duplicate
                </Button>
                <Button 
                  variant="destructive" 
                  size="sm"
                  onClick={() => deleteComponent(selectedComponent.id)}
                >
                  <Trash2 className="h-4 w-4 mr-2" />
                  Delete
                </Button>
              </div>
            </div>
          </div>
        )}
      </div>
    </div>
  )
}

function renderComponent(component: PageComponent) {
  switch (component.type) {
    case 'text':
      return (
        <div style={{ fontSize: component.props.fontSize, color: component.props.color }}>
          {component.props.content}
        </div>
      )
    case 'button':
      return (
        <button className="px-4 py-2 bg-primary text-primary-foreground rounded">
          {component.props.text}
        </button>
      )
    case 'image':
      return (
        <div className="w-full h-full bg-muted flex items-center justify-center">
          {component.props.src ? (
            <img src={component.props.src} alt={component.props.alt} className="max-w-full max-h-full object-contain" />
          ) : (
            <span className="text-muted-foreground">No image</span>
          )}
        </div>
      )
    case 'table':
      return (
        <table className="w-full border-collapse border">
          <tbody>
            {Array.from({ length: component.props.rows }, (_, i) => (
              <tr key={i}>
                {Array.from({ length: component.props.columns }, (_, j) => (
                  <td key={j} className="border p-2">Cell {i+1},{j+1}</td>
                ))}
              </tr>
            ))}
          </tbody>
        </table>
      )
    case 'card':
      return (
        <div className="border rounded p-4">
          <h3 className="font-semibold mb-2">{component.props.title}</h3>
          <p className="text-sm text-muted-foreground">{component.props.content}</p>
        </div>
      )
    case 'list':
      return (
        <ul className={component.props.ordered ? "list-decimal" : "list-disc"}>
          {component.props.items.map((item: string, index: number) => (
            <li key={index}>{item}</li>
          ))}
        </ul>
      )
    case 'divider':
      return (
        <hr style={{ borderWidth: component.props.thickness, borderColor: component.props.color }} />
      )
    case 'spacer':
      return (
        <div style={{ height: component.props.height }} />
      )
    default:
      return <div className="text-muted-foreground">Unknown component</div>
  }
}<|MERGE_RESOLUTION|>--- conflicted
+++ resolved
@@ -57,11 +57,7 @@
 } from 'lucide-react'
 import { useSpace } from '@/contexts/space-context'
 import { useSpacesEditor } from '@/hooks/use-space-studio'
-<<<<<<< HEAD
-import type { SpacesEditorPage } from '@/lib/space-studio-manager'
-=======
 import { SpacesEditorPage } from '@/lib/space-studio-manager'
->>>>>>> 526f0ff1
 
 interface PageComponent {
   id: string
