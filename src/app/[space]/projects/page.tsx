'use client'

import { useState, useEffect } from 'react'
import { MainLayout } from '@/components/layout/main-layout'
import { Button } from '@/components/ui/button'
<<<<<<< HEAD
import { ConfigurableKanbanBoard } from '@/components/project-management/ConfigurableKanbanBoard'
=======
import { KanbanBoard } from '@/components/project-management/KanbanBoard'
import { ConfigurableKanbanBoard, KanbanConfig } from '@/components/project-management/ConfigurableKanbanBoard'
>>>>>>> 526f0ff1
import { SpreadsheetView } from '@/components/project-management/SpreadsheetView'
import { GanttChartView } from '@/components/project-management/GanttChartView'
import { TimesheetView } from '@/components/project-management/TimesheetView'
import { TicketDetailModalEnhanced } from '@/components/project-management/TicketDetailModalEnhanced'
import { SpaceSelector } from '@/components/project-management/SpaceSelector'
import { Input } from '@/components/ui/input'
import {
  Select,
  SelectContent,
  SelectItem,
  SelectTrigger,
  SelectValue,
} from '@/components/ui/select'
import { Plus, Search, List, Kanban as KanbanIcon, Table, BarChart3, Clock } from 'lucide-react'
import { useSpace } from '@/contexts/space-context'

interface Ticket {
  id: string
  title: string
  description?: string | null
  status: string
  priority: string
  dueDate?: string | null
  startDate?: string | null
  estimate?: number | null
  labels?: string[]
  assignee?: {
    id: string
    name: string
    email: string
    avatar?: string | null
  } | null
  spaces?: Array<{
    space: {
      id: string
      name: string
      slug: string
    }
  }>
  attributes?: Array<{
    id: string
    name: string
    displayName: string
    type: string
    value?: string | null
  }>
}

export default function ProjectsPage() {
  const { currentSpace } = useSpace()
  const [tickets, setTickets] = useState<Ticket[]>([])
  const [loading, setLoading] = useState(true)
  const [selectedTicket, setSelectedTicket] = useState<Ticket | null>(null)
  const [isModalOpen, setIsModalOpen] = useState(false)
  const [selectedSpaceId, setSelectedSpaceId] = useState<string>('all')
  const [viewMode, setViewMode] = useState<'kanban' | 'list' | 'spreadsheet' | 'gantt' | 'timesheet'>('kanban')
<<<<<<< HEAD
  const [kanbanConfig, setKanbanConfig] = useState<{ rows?: string; columns?: string }>({ columns: 'status' })
=======
  const [kanbanConfig, setKanbanConfig] = useState<KanbanConfig>({ rows: undefined, columns: 'status' })
>>>>>>> 526f0ff1
  const [searchQuery, setSearchQuery] = useState('')
  const [statusFilter, setStatusFilter] = useState<string>('all')
  const [priorityFilter, setPriorityFilter] = useState<string>('all')
  const [selectedTickets, setSelectedTickets] = useState<Set<string>>(new Set())
  const [bulkPushing, setBulkPushing] = useState(false)
  const [serviceDeskConfig, setServiceDeskConfig] = useState<any>(null)

  useEffect(() => {
    fetchTickets()
    checkServiceDeskConfig()
  }, [selectedSpaceId, statusFilter, priorityFilter])

  const checkServiceDeskConfig = async () => {
    if (!selectedSpaceId || selectedSpaceId === 'all') return
    try {
      const response = await fetch(`/api/integrations/manageengine-servicedesk?space_id=${selectedSpaceId}`)
      if (response.ok) {
        const data = await response.json()
        setServiceDeskConfig(data.config)
      }
    } catch (error) {
      console.error('Failed to check ServiceDesk config:', error)
    }
  }

  const handleBulkPushToServiceDesk = async () => {
    if (selectedTickets.size === 0 || !selectedSpaceId || selectedSpaceId === 'all') {
      alert('Please select tickets and ensure a space is selected')
      return
    }

    if (!confirm(`Push ${selectedTickets.size} ticket(s) to ServiceDesk?`)) {
      return
    }

    setBulkPushing(true)
    try {
      const response = await fetch('/api/integrations/manageengine-servicedesk/bulk-push', {
        method: 'POST',
        headers: { 'Content-Type': 'application/json' },
        body: JSON.stringify({
          ticket_ids: Array.from(selectedTickets),
          space_id: selectedSpaceId,
          syncComments: true,
          syncAttachments: true,
          syncTimeLogs: true
        })
      })

      const result = await response.json()

      if (result.success) {
        alert(`Successfully pushed ${result.results.success.length} ticket(s). ${result.results.failed.length} failed.`)
        setSelectedTickets(new Set())
        fetchTickets()
      } else {
        alert(`Failed to push tickets: ${result.error}`)
      }
    } catch (error) {
      console.error('Bulk push error:', error)
      alert('Failed to push tickets to ServiceDesk')
    } finally {
      setBulkPushing(false)
    }
  }

  const fetchTickets = async () => {
    try {
      setLoading(true)
      const params = new URLSearchParams({
        limit: '100',
      })

      // Only add spaceId if a specific space is selected (not "all")
      if (selectedSpaceId && selectedSpaceId !== 'all') {
        params.append('spaceId', selectedSpaceId)
      }

      if (statusFilter !== 'all') {
        params.append('status', statusFilter)
      }

      if (priorityFilter !== 'all') {
        params.append('priority', priorityFilter)
      }

      const response = await fetch(`/api/tickets?${params.toString()}`)
      if (!response.ok) throw new Error('Failed to fetch tickets')

      const data = await response.json()
      setTickets(data.tickets || [])
    } catch (error) {
      console.error('Error fetching tickets:', error)
      alert('Failed to load tickets')
    } finally {
      setLoading(false)
    }
  }

  const handleTicketClick = (ticket: Ticket) => {
    setSelectedTicket(ticket)
    setIsModalOpen(true)
  }

  const handleAddTicket = async (status: string) => {
    if (!selectedSpaceId || selectedSpaceId === 'all') {
      alert('Please select a specific space to create a ticket')
      return
    }

    const newTicket: Partial<Ticket> = {
      title: 'New Ticket',
      description: '',
      status,
      priority: 'MEDIUM',
      attributes: [],
    }

    setSelectedTicket(newTicket as Ticket)
    setIsModalOpen(true)
  }

  const handleSaveTicket = async (ticketData: any) => {
    try {
      const isNew = !ticketData.id

      const payload = {
        title: ticketData.title,
        description: ticketData.description,
        status: ticketData.status,
        priority: ticketData.priority,
        dueDate: ticketData.dueDate,
        startDate: ticketData.startDate,
        estimate: ticketData.estimate,
        labels: ticketData.labels || [],
        spaceId: selectedSpaceId && selectedSpaceId !== 'all' ? selectedSpaceId : (currentSpace?.id || ''),
        assignedTo: ticketData.assignee?.id || null,
        attributes: ticketData.attributes || [],
      }

      const url = isNew ? '/api/tickets' : `/api/tickets/${ticketData.id}`
      const method = isNew ? 'POST' : 'PUT'

      const response = await fetch(url, {
        method,
        headers: { 'Content-Type': 'application/json' },
        body: JSON.stringify(payload),
      })

      if (!response.ok) throw new Error('Failed to save ticket')

      // Ticket saved successfully

      setIsModalOpen(false)
      setSelectedTicket(null)
      fetchTickets()
    } catch (error) {
      console.error('Error saving ticket:', error)
      alert('Failed to save ticket')
    }
  }

  const handleDeleteTicket = async (ticketId: string) => {
    try {
      const response = await fetch(`/api/tickets/${ticketId}`, {
        method: 'DELETE',
      })

      if (!response.ok) throw new Error('Failed to delete ticket')

      // Ticket deleted successfully

      fetchTickets()
    } catch (error) {
      console.error('Error deleting ticket:', error)
      alert('Failed to delete ticket')
    }
  }

  const handleTicketMove = async (ticketId: string, newStatus: string) => {
    try {
      const ticket = tickets.find((t) => t.id === ticketId)
      if (!ticket) return

      const response = await fetch(`/api/tickets/${ticketId}`, {
        method: 'PUT',
        headers: { 'Content-Type': 'application/json' },
        body: JSON.stringify({ status: newStatus }),
      })

      if (!response.ok) throw new Error('Failed to move ticket')

      fetchTickets()
    } catch (error) {
      console.error('Error moving ticket:', error)
      alert('Failed to move ticket')
    }
  }

  const filteredTickets = tickets.filter((ticket) => {
    if (searchQuery) {
      const query = searchQuery.toLowerCase()
      const matchesTitle = ticket.title.toLowerCase().includes(query)
      const matchesDescription = ticket.description?.toLowerCase().includes(query)
      if (!matchesTitle && !matchesDescription) return false
    }
    return true
  })

  return (
    <MainLayout>
      <div className="space-y-6">
        {/* Header */}
        <div className="flex items-center justify-between">
          <div>
            <h1 className="text-3xl font-bold tracking-tight">Project Management</h1>
            <p className="text-muted-foreground">Manage your tickets and tasks</p>
          </div>
          <div className="flex items-center gap-2">
            <Button
              onClick={() => handleAddTicket('BACKLOG')}
              disabled={!selectedSpaceId || selectedSpaceId === 'all'}
            >
              <Plus className="mr-2 h-4 w-4" />
              New Ticket
            </Button>
          </div>
        </div>

        {/* Filters and Controls */}
        <div className="flex items-center gap-4 flex-wrap">
          <SpaceSelector
            value={selectedSpaceId}
            onValueChange={setSelectedSpaceId}
            className="w-[200px]"
            showAllOption={true}
          />

          <div className="flex-1 flex items-center gap-2">
            <div className="relative flex-1 max-w-sm">
              <Search className="absolute left-3 top-1/2 transform -translate-y-1/2 h-4 w-4 text-gray-400" />
              <Input
                placeholder="Search tickets..."
                value={searchQuery}
                onChange={(e) => setSearchQuery(e.target.value)}
                className="pl-10"
              />
            </div>

            <Select value={statusFilter} onValueChange={setStatusFilter}>
              <SelectTrigger className="w-[150px]">
                <SelectValue placeholder="Status" />
              </SelectTrigger>
              <SelectContent>
                <SelectItem value="all">All Status</SelectItem>
                <SelectItem value="BACKLOG">Backlog</SelectItem>
                <SelectItem value="TODO">To Do</SelectItem>
                <SelectItem value="IN_PROGRESS">In Progress</SelectItem>
                <SelectItem value="IN_REVIEW">In Review</SelectItem>
                <SelectItem value="DONE">Done</SelectItem>
              </SelectContent>
            </Select>

            <Select value={priorityFilter} onValueChange={setPriorityFilter}>
              <SelectTrigger className="w-[150px]">
                <SelectValue placeholder="Priority" />
              </SelectTrigger>
              <SelectContent>
                <SelectItem value="all">All Priority</SelectItem>
                <SelectItem value="LOW">Low</SelectItem>
                <SelectItem value="MEDIUM">Medium</SelectItem>
                <SelectItem value="HIGH">High</SelectItem>
                <SelectItem value="URGENT">Urgent</SelectItem>
              </SelectContent>
            </Select>

            <div className="flex items-center border rounded-md">
              <Button
                variant={viewMode === 'kanban' ? 'default' : 'ghost'}
                size="sm"
                onClick={() => setViewMode('kanban')}
              >
                <KanbanIcon className="mr-2 h-4 w-4" />
                Kanban
              </Button>
              <Button
                variant={viewMode === 'list' ? 'default' : 'ghost'}
                size="sm"
                onClick={() => setViewMode('list')}
              >
                <List className="mr-2 h-4 w-4" />
                List
              </Button>
              <Button
                variant={viewMode === 'spreadsheet' ? 'default' : 'ghost'}
                size="sm"
                onClick={() => setViewMode('spreadsheet')}
              >
                <Table className="mr-2 h-4 w-4" />
                Spreadsheet
              </Button>
              <Button
                variant={viewMode === 'gantt' ? 'default' : 'ghost'}
                size="sm"
                onClick={() => setViewMode('gantt')}
              >
                <BarChart3 className="mr-2 h-4 w-4" />
                Gantt
              </Button>
              <Button
                variant={viewMode === 'timesheet' ? 'default' : 'ghost'}
                size="sm"
                onClick={() => setViewMode('timesheet')}
              >
                <Clock className="mr-2 h-4 w-4" />
                Timesheet
              </Button>
            </div>
          </div>
        </div>

        {/* Content */}
        {loading ? (
          <div className="flex items-center justify-center h-64">
            <div className="text-muted-foreground">Loading tickets...</div>
          </div>
        ) : viewMode === 'kanban' ? (
          <ConfigurableKanbanBoard
            tickets={filteredTickets}
            config={kanbanConfig}
            onConfigChange={(config) => setKanbanConfig(config)}
            onTicketClick={handleTicketClick}
            onAddTicket={handleAddTicket}
            onTicketMove={handleTicketMove}
            showSpaces={selectedSpaceId === 'all'}
          />
        ) : viewMode === 'spreadsheet' ? (
          <SpreadsheetView
            tickets={filteredTickets}
            selectedTickets={selectedTickets}
            onTicketSelect={(ticketId, selected) => {
              const newSelected = new Set(selectedTickets)
              if (selected) {
                newSelected.add(ticketId)
              } else {
                newSelected.delete(ticketId)
              }
              setSelectedTickets(newSelected)
            }}
            onTicketClick={handleTicketClick}
            onTicketUpdate={async (ticketId, field, value) => {
              await fetch(`/api/tickets/${ticketId}`, {
                method: 'PUT',
                headers: { 'Content-Type': 'application/json' },
                body: JSON.stringify({ [field]: value }),
              })
              fetchTickets()
            }}
          />
        ) : viewMode === 'gantt' ? (
          <GanttChartView
            tickets={filteredTickets}
            onTicketClick={handleTicketClick}
          />
        ) : viewMode === 'timesheet' ? (
          <TimesheetView
            tickets={filteredTickets}
            onTicketClick={(ticket) => {
<<<<<<< HEAD
              // Find the full ticket from filteredTickets to get all properties
=======
              // Find the full ticket from filteredTickets to pass to handleTicketClick
>>>>>>> 526f0ff1
              const fullTicket = filteredTickets.find(t => t.id === ticket.id)
              if (fullTicket) {
                handleTicketClick(fullTicket)
              }
            }}
            onAddTimeLog={async (ticketId, hours, description, loggedAt) => {
              await fetch(`/api/tickets/${ticketId}/time-logs`, {
                method: 'POST',
                headers: { 'Content-Type': 'application/json' },
                body: JSON.stringify({ hours, description, loggedAt }),
              })
              fetchTickets()
            }}
          />
        ) : (
          <div className="space-y-2">
            {filteredTickets.length === 0 ? (
              <div className="text-center py-12 text-muted-foreground">
                No tickets found. Create your first ticket to get started.
              </div>
            ) : (
              filteredTickets.map((ticket) => (
                <div
                  key={ticket.id}
                  className="p-4 border rounded-lg hover:bg-accent cursor-pointer"
                  onClick={() => handleTicketClick(ticket)}
                >
                  <div className="flex items-center justify-between">
                    <div className="flex-1">
                      <h3 className="font-medium">{ticket.title}</h3>
                      {ticket.description && (
                        <p className="text-sm text-muted-foreground mt-1">
                          {ticket.description}
                        </p>
                      )}
                    </div>
                    <div className="flex items-center gap-2">
                      <span className="text-xs text-muted-foreground">{ticket.status}</span>
                      <span className="text-xs text-muted-foreground">{ticket.priority}</span>
                    </div>
                  </div>
                </div>
              ))
            )}
          </div>
        )}

        {/* Ticket Detail Modal */}
        <TicketDetailModalEnhanced
<<<<<<< HEAD
          ticket={selectedTicket ? {
            ...selectedTicket,
            spaces: selectedTicket.spaces?.map(s => ({
              spaceId: s.space.id,
              space: {
                id: s.space.id,
                name: s.space.name,
              }
            })),
            assignees: selectedTicket.assignee ? [{
              user: {
                id: selectedTicket.assignee.id,
                name: selectedTicket.assignee.name,
                avatar: selectedTicket.assignee.avatar,
                email: selectedTicket.assignee.email,
              }
            }] : undefined,
          } : null}
=======
          ticket={selectedTicket as any}
>>>>>>> 526f0ff1
          open={isModalOpen}
          onOpenChange={setIsModalOpen}
          onSave={handleSaveTicket}
          onDelete={selectedTicket?.id ? handleDeleteTicket : undefined}
        />
      </div>
    </MainLayout>
  )
}
<|MERGE_RESOLUTION|>--- conflicted
+++ resolved
@@ -3,12 +3,8 @@
 import { useState, useEffect } from 'react'
 import { MainLayout } from '@/components/layout/main-layout'
 import { Button } from '@/components/ui/button'
-<<<<<<< HEAD
-import { ConfigurableKanbanBoard } from '@/components/project-management/ConfigurableKanbanBoard'
-=======
 import { KanbanBoard } from '@/components/project-management/KanbanBoard'
 import { ConfigurableKanbanBoard, KanbanConfig } from '@/components/project-management/ConfigurableKanbanBoard'
->>>>>>> 526f0ff1
 import { SpreadsheetView } from '@/components/project-management/SpreadsheetView'
 import { GanttChartView } from '@/components/project-management/GanttChartView'
 import { TimesheetView } from '@/components/project-management/TimesheetView'
@@ -22,7 +18,7 @@
   SelectTrigger,
   SelectValue,
 } from '@/components/ui/select'
-import { Plus, Search, List, Kanban as KanbanIcon, Table, BarChart3, Clock } from 'lucide-react'
+import { Plus, Search, Filter, List, Kanban as KanbanIcon, Table, BarChart3, Clock, FileText, ExternalLink, Loader } from 'lucide-react'
 import { useSpace } from '@/contexts/space-context'
 
 interface Ticket {
@@ -65,11 +61,7 @@
   const [isModalOpen, setIsModalOpen] = useState(false)
   const [selectedSpaceId, setSelectedSpaceId] = useState<string>('all')
   const [viewMode, setViewMode] = useState<'kanban' | 'list' | 'spreadsheet' | 'gantt' | 'timesheet'>('kanban')
-<<<<<<< HEAD
-  const [kanbanConfig, setKanbanConfig] = useState<{ rows?: string; columns?: string }>({ columns: 'status' })
-=======
   const [kanbanConfig, setKanbanConfig] = useState<KanbanConfig>({ rows: undefined, columns: 'status' })
->>>>>>> 526f0ff1
   const [searchQuery, setSearchQuery] = useState('')
   const [statusFilter, setStatusFilter] = useState<string>('all')
   const [priorityFilter, setPriorityFilter] = useState<string>('all')
@@ -438,11 +430,7 @@
           <TimesheetView
             tickets={filteredTickets}
             onTicketClick={(ticket) => {
-<<<<<<< HEAD
-              // Find the full ticket from filteredTickets to get all properties
-=======
               // Find the full ticket from filteredTickets to pass to handleTicketClick
->>>>>>> 526f0ff1
               const fullTicket = filteredTickets.find(t => t.id === ticket.id)
               if (fullTicket) {
                 handleTicketClick(fullTicket)
@@ -492,28 +480,7 @@
 
         {/* Ticket Detail Modal */}
         <TicketDetailModalEnhanced
-<<<<<<< HEAD
-          ticket={selectedTicket ? {
-            ...selectedTicket,
-            spaces: selectedTicket.spaces?.map(s => ({
-              spaceId: s.space.id,
-              space: {
-                id: s.space.id,
-                name: s.space.name,
-              }
-            })),
-            assignees: selectedTicket.assignee ? [{
-              user: {
-                id: selectedTicket.assignee.id,
-                name: selectedTicket.assignee.name,
-                avatar: selectedTicket.assignee.avatar,
-                email: selectedTicket.assignee.email,
-              }
-            }] : undefined,
-          } : null}
-=======
           ticket={selectedTicket as any}
->>>>>>> 526f0ff1
           open={isModalOpen}
           onOpenChange={setIsModalOpen}
           onSave={handleSaveTicket}
