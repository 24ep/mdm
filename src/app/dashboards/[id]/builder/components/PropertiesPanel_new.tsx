'use client'

import React from 'react'
import { Tabs, TabsContent, TabsList, TabsTrigger } from '@/components/ui/tabs'
import { Label } from '@/components/ui/label'
import { Input } from '@/components/ui/input'
import { Textarea } from '@/components/ui/textarea'
import { Select, SelectContent, SelectItem, SelectTrigger, SelectValue } from '@/components/ui/select'
import { Switch } from '@/components/ui/switch'
import { Slider } from '@/components/ui/slider'
import { Button } from '@/components/ui/button'
import { Badge } from '@/components/ui/badge'
import { Plus, Trash2, Database, Hash, Calendar as CalendarIcon, Type as TypeIcon } from 'lucide-react'
import { DashboardElement, DataSource } from '../hooks/useDashboardState'
import { IconPicker } from './IconPicker'
import ReactDOM from 'react-dom'

interface PropertiesPanelProps {
  selectedElement: DashboardElement | null
  dataSources: DataSource[]
  gridSize: number
  canvasWidth: number
  canvasHeight: number
  showPixelMode: boolean
  onUpdateElement: (elementId: string, updates: Partial<DashboardElement>) => void
  gridToPixel: (gridValue: number, gridSize: number, canvasSize: number) => number
}

export function PropertiesPanel({
  selectedElement,
  dataSources,
  gridSize,
  canvasWidth,
  canvasHeight,
  showPixelMode,
  onUpdateElement,
  gridToPixel
}: PropertiesPanelProps) {
  const [availableFields, setAvailableFields] = React.useState<Array<{ name: string; type?: string }>>([])
  const selectedModelId = selectedElement?.data_config?.data_model_id || ''

  const getTypeBadgeClass = (type?: string) => {
    const t = (type || '').toLowerCase()
    if (t.includes('int') || t.includes('num') || t.includes('dec') || t.includes('float') || t.includes('double')) {
      return 'bg-amber-100 text-amber-800'
    }
    if (t.includes('date') || t.includes('time')) {
      return 'bg-emerald-100 text-emerald-800'
    }
    if (t.includes('bool')) {
      return 'bg-purple-100 text-purple-800'
    }
    return 'bg-gray-100 text-gray-700'
  }

  const getAttributeIcon = (type?: string) => {
    const t = (type || '').toLowerCase()
    if (t.includes('int') || t.includes('num') || t.includes('dec') || t.includes('float') || t.includes('double')) return Hash
    if (t.includes('date') || t.includes('time')) return CalendarIcon
    return TypeIcon
  }

  React.useEffect(() => {
    let cancelled = false
    const loadFields = async () => {
      if (!selectedModelId) { setAvailableFields([]); return }
      try {
        // Try to load attributes for the selected data model
        const res = await fetch(`/api/data-models/${selectedModelId}/fields`)
        if (res.ok) {
          const data = await res.json()
          if (!cancelled) setAvailableFields(Array.isArray(data?.fields) ? data.fields : [])
        } else {
          if (!cancelled) setAvailableFields([])
        }
      } catch {
        if (!cancelled) setAvailableFields([])
      }
    }
    loadFields()
    return () => { cancelled = true }
  }, [selectedModelId])
  if (!selectedElement) {
    return (
      <div className="w-80 bg-background border-l flex items-center justify-center">
        <div className="text-center text-muted-foreground">
          <p>Select an element to edit its properties</p>
        </div>
      </div>
    )
  }

  // Determine if the selected element is a chart element
  const chartKinds = new Set([
    'BAR','COLUMN','LINE','AREA','PIE','DONUT','SCATTER','RADAR','RADIALBAR','GAUGE','HEATMAP','TREEMAP','BUBBLE','FUNNEL','WATERFALL','TABLE','PIVOT','BUTTON'
  ])
  const selectedKind = (selectedElement.chart_type || selectedElement.type || '').toUpperCase()
  const isChartElement = chartKinds.has(selectedKind)

  return (
    <div className="w-80 bg-background border-l flex flex-col">
      <div className="p-4 border-b">
        <h3 className="font-semibold">Element Properties</h3>
        <p className="text-sm text-muted-foreground">{selectedElement.name}</p>
      </div>
      <div className="flex-1 overflow-y-auto p-4">
        <div className="w-full">
          <Tabs defaultValue={isChartElement ? "data" : "layout"}>
            <TabsList className={`grid w-full ${isChartElement ? 'grid-cols-3' : 'grid-cols-1'}`}>
              {isChartElement && <TabsTrigger value="data">Data</TabsTrigger>}
              {isChartElement && <TabsTrigger value="chart">Chart</TabsTrigger>}
              <TabsTrigger value="layout">Layout</TabsTrigger>
            </TabsList>
            
            {isChartElement && (
              <TabsContent value="data" className="space-y-4">
                {/* Available Fields (drag to Dimensions or Measures) */}
            <div>
              <Label>Fields</Label>
              <div className="mt-2 grid grid-cols-2 gap-2">
                {(availableFields || []).map((f) => (
                  <div
                    key={f.name}
                    className="p-2 border rounded cursor-move bg-muted/50 hover:bg-muted transition-colors"
                    draggable
                    onDragStart={(e) => {
                      e.dataTransfer.setData('text/plain', f.name)
                    }}
                  >
                    <div className="text-sm font-medium">{f.name}</div>
                    <div className="text-xs text-muted-foreground">{f.type || 'text'}</div>
                  </div>
                ))}
              </div>
            </div>

            {/* Data Model Selection */}
            <div>
              <Label>Data Model</Label>
              <Select
                value={selectedElement.data_config?.data_model_id || ''}
                onValueChange={(value) => onUpdateElement(selectedElement.id, {
                  data_config: { ...selectedElement.data_config, data_model_id: value }
                })}
              >
                <SelectTrigger>
                  <SelectValue placeholder="Select a data model" />
                </SelectTrigger>
                <SelectContent>
                  {dataSources.map((source) => (
                    <SelectItem key={source.id} value={source.id}>
                      {source.name}
                    </SelectItem>
                  ))}
                </SelectContent>
              </Select>
            </div>

            {/* Dimensions and Measures based on chart type */}
            {selectedElement.chart_type === 'TABLE' ? (
              <div>
                <Label>Columns</Label>
                <div className="space-y-2">
                  {(selectedElement.data_config?.dimensions || []).map((dim, idx) => (
                    <div key={idx} className="flex items-center gap-2">
                      <Select
                        value={dim || ''}
                        onValueChange={(value) => {
                          const newDims = [...(selectedElement.data_config?.dimensions || [])]
                          newDims[idx] = value
                          onUpdateElement(selectedElement.id, {
                            data_config: { ...selectedElement.data_config, dimensions: newDims }
                          })
                        }}
                      >
                        <SelectTrigger className="h-8 text-xs flex-1">
                          <SelectValue placeholder="Select column" />
                        </SelectTrigger>
                        <SelectContent>
                          {availableFields.map((f) => {
                            const Icon = getAttributeIcon(f.type)
                            return (
                              <SelectItem key={f.name} value={f.name}>
                                <div className="flex items-center justify-between gap-2">
                                  <div className="flex items-center gap-2 min-w-0">
                                    <Icon className="h-3.5 w-3.5 text-muted-foreground" />
                                    <span className="truncate">{f.name}</span>
                                  </div>
                                  <span className={`px-1.5 py-0.5 rounded text-[10px] ${getTypeBadgeClass(f.type)}`}>{f.type || 'text'}</span>
                                </div>
                              </SelectItem>
                            )
                          })}
                        </SelectContent>
                      </Select>
                      <Button
                        size="sm"
                        variant="outline"
                        onClick={() => {
                          const newDims = (selectedElement.data_config?.dimensions || []).filter((_, i) => i !== idx)
                          onUpdateElement(selectedElement.id, {
                            data_config: { ...selectedElement.data_config, dimensions: newDims }
                          })
                        }}
                      >
                        <Trash2 className="h-4 w-4" />
                      </Button>
                    </div>
                  ))}
                  <Button
                    size="sm"
                    variant="outline"
                    onClick={() => {
                      const newDims = [...(selectedElement.data_config?.dimensions || []), '']
                      onUpdateElement(selectedElement.id, {
                        data_config: { ...selectedElement.data_config, dimensions: newDims }
                      })
                    }}
                  >
                    <Plus className="h-4 w-4 mr-1" />
                    Add Column
                  </Button>
                </div>
              </div>
            ) : selectedElement.chart_type === 'PIE' || selectedElement.chart_type === 'DONUT' ? (
              <>
                <div>
                  <Label>Category</Label>
                  <Select
                    value={selectedElement.data_config?.dimensions?.[0] || ''}
                    onValueChange={(value) => onUpdateElement(selectedElement.id, {
                      data_config: { ...selectedElement.data_config, dimensions: [value] }
                    })}
                  >
                    <SelectTrigger className="h-8 text-xs">
                      <SelectValue placeholder="Select category field" />
                    </SelectTrigger>
                    <SelectContent>
                      {availableFields.map((f) => {
                        const Icon = getAttributeIcon(f.type)
                        return (
                          <SelectItem key={f.name} value={f.name}>
                            <div className="flex items-center justify-between gap-2">
                              <div className="flex items-center gap-2 min-w-0">
                                <Icon className="h-3.5 w-3.5 text-muted-foreground" />
                                <span className="truncate">{f.name}</span>
                              </div>
                              <span className={`px-1.5 py-0.5 rounded text-[10px] ${getTypeBadgeClass(f.type)}`}>{f.type || 'text'}</span>
                            </div>
                          </SelectItem>
                        )
                      })}
                    </SelectContent>
                  </Select>
                </div>
                <div>
                  <Label>Value</Label>
                  <Select
                    value={selectedElement.data_config?.measures?.[0] || ''}
                    onValueChange={(value) => onUpdateElement(selectedElement.id, {
                      data_config: { ...selectedElement.data_config, measures: [value] }
                    })}
                  >
                    <SelectTrigger className="h-8 text-xs">
                      <SelectValue placeholder="Select value field" />
                    </SelectTrigger>
                    <SelectContent>
                      {availableFields.map((f) => {
                        const Icon = getAttributeIcon(f.type)
                        return (
                          <SelectItem key={f.name} value={f.name}>
                            <div className="flex items-center justify-between gap-2">
                              <div className="flex items-center gap-2 min-w-0">
                                <Icon className="h-3.5 w-3.5 text-muted-foreground" />
                                <span className="truncate">{f.name}</span>
                              </div>
                              <span className={`px-1.5 py-0.5 rounded text-[10px] ${getTypeBadgeClass(f.type)}`}>{f.type || 'text'}</span>
                            </div>
                          </SelectItem>
                        )
                      })}
                    </SelectContent>
                  </Select>
                </div>
              </>
            ) : (
              <>
                <div>
                  <Label>Dimensions</Label>
                  <div className="space-y-2">
                    {(selectedElement.data_config?.dimensions || []).map((dim, idx) => (
                      <div key={idx} className="flex items-center gap-2">
                        <Select
                          value={dim || ''}
                          onValueChange={(value) => {
                            const newDims = [...(selectedElement.data_config?.dimensions || [])]
                            newDims[idx] = value
                            onUpdateElement(selectedElement.id, {
                              data_config: { ...selectedElement.data_config, dimensions: newDims }
                            })
                          }}
                        >
                          <SelectTrigger className="h-8 text-xs flex-1">
                            <SelectValue placeholder="Select dimension" />
                          </SelectTrigger>
                          <SelectContent>
                            {availableFields.map((f) => {
                              const Icon = getAttributeIcon(f.type)
                              return (
                                <SelectItem key={f.name} value={f.name}>
                                  <div className="flex items-center justify-between gap-2">
                                    <div className="flex items-center gap-2 min-w-0">
                                      <Icon className="h-3.5 w-3.5 text-muted-foreground" />
                                      <span className="truncate">{f.name}</span>
                                    </div>
                                    <span className={`px-1.5 py-0.5 rounded text-[10px] ${getTypeBadgeClass(f.type)}`}>{f.type || 'text'}</span>
                                  </div>
                                </SelectItem>
                              )
                            })}
                          </SelectContent>
                        </Select>
                        <Button
                          size="sm"
                          variant="outline"
                          onClick={() => {
                            const newDims = (selectedElement.data_config?.dimensions || []).filter((_, i) => i !== idx)
                            onUpdateElement(selectedElement.id, {
                              data_config: { ...selectedElement.data_config, dimensions: newDims }
                            })
                          }}
                        >
                          <Trash2 className="h-4 w-4" />
                        </Button>
                      </div>
                    ))}
                    <Button
                      size="sm"
                      variant="outline"
                      onClick={() => {
                        const newDims = [...(selectedElement.data_config?.dimensions || []), '']
                        onUpdateElement(selectedElement.id, {
                          data_config: { ...selectedElement.data_config, dimensions: newDims }
                        })
                      }}
                    >
                      <Plus className="h-4 w-4 mr-1" />
                      Add Dimension
                    </Button>
                  </div>
                </div>
                <div>
                  <Label>Measures</Label>
                  <div className="space-y-2">
                    {(selectedElement.data_config?.measures || []).map((measure, idx) => (
                      <div key={idx} className="flex items-center gap-2">
                        <Select
                          value={measure || ''}
                          onValueChange={(value) => {
                            const newMeasures = [...(selectedElement.data_config?.measures || [])]
                            newMeasures[idx] = value
                            onUpdateElement(selectedElement.id, {
                              data_config: { ...selectedElement.data_config, measures: newMeasures }
                            })
                          }}
                        >
                          <SelectTrigger className="h-8 text-xs flex-1">
                            <SelectValue placeholder="Select measure" />
                          </SelectTrigger>
                          <SelectContent>
                            {availableFields.map((f) => {
                              const Icon = getAttributeIcon(f.type)
                              return (
                                <SelectItem key={f.name} value={f.name}>
                                  <div className="flex items-center justify-between gap-2">
                                    <div className="flex items-center gap-2 min-w-0">
                                      <Icon className="h-3.5 w-3.5 text-muted-foreground" />
                                      <span className="truncate">{f.name}</span>
                                    </div>
                                    <span className={`px-1.5 py-0.5 rounded text-[10px] ${getTypeBadgeClass(f.type)}`}>{f.type || 'text'}</span>
                                  </div>
                                </SelectItem>
                              )
                            })}
                          </SelectContent>
                        </Select>
                        <Button
                          size="sm"
                          variant="outline"
                          onClick={() => {
                            const newMeasures = (selectedElement.data_config?.measures || []).filter((_, i) => i !== idx)
                            onUpdateElement(selectedElement.id, {
                              data_config: { ...selectedElement.data_config, measures: newMeasures }
                            })
                          }}
                        >
                          <Trash2 className="h-4 w-4" />
                        </Button>
                      </div>
                    ))}
                    <Button
                      size="sm"
                      variant="outline"
                      onClick={() => {
                        const newMeasures = [...(selectedElement.data_config?.measures || []), '']
                        onUpdateElement(selectedElement.id, {
                          data_config: { ...selectedElement.data_config, measures: newMeasures }
                        })
                      }}
                    >
                      <Plus className="h-4 w-4 mr-1" />
                      Add Measure
                    </Button>
                  </div>
                </div>
              </>
            )}

            {/* Filters */}
            <div>
              <Label>Filters</Label>
              <div className="space-y-2">
                {(selectedElement.data_config?.filters || []).map((filter, idx) => (
                  <div key={idx} className="flex items-center gap-2 p-2 border rounded">
                    <Input
                      value={filter.field}
                      onChange={(e) => {
                        const newFilters = [...(selectedElement.data_config?.filters || [])]
                        newFilters[idx] = { ...newFilters[idx], field: e.target.value }
                        onUpdateElement(selectedElement.id, {
                          data_config: { ...selectedElement.data_config, filters: newFilters }
                        })
                      }}
                      placeholder="Field"
                      className="flex-1"
                    />
                    <Select
                      value={filter.operator}
                      onValueChange={(value) => {
                        const newFilters = [...(selectedElement.data_config?.filters || [])]
                        newFilters[idx] = { ...newFilters[idx], operator: value }
                        onUpdateElement(selectedElement.id, {
                          data_config: { ...selectedElement.data_config, filters: newFilters }
                        })
                      }}
                    >
                      <SelectTrigger className="w-24">
                        <SelectValue />
                      </SelectTrigger>
                      <SelectContent>
                        <SelectItem value="=">=</SelectItem>
                        <SelectItem value="!=">!=</SelectItem>
<<<<<<< HEAD
                        <SelectItem value=">">&gt;</SelectItem>
                        <SelectItem value="<">&lt;</SelectItem>
                        <SelectItem value=">=">&gt;=</SelectItem>
                        <SelectItem value="<=">&lt;=</SelectItem>
=======
                        <SelectItem value=">">{'>'}</SelectItem>
                        <SelectItem value="<">{'<'}</SelectItem>
                        <SelectItem value=">=">{'>='}</SelectItem>
                        <SelectItem value="<=">{'<='}</SelectItem>
>>>>>>> 1a546b70
                        <SelectItem value="contains">contains</SelectItem>
                      </SelectContent>
                    </Select>
                    <Input
                      value={filter.value}
                      onChange={(e) => {
                        const newFilters = [...(selectedElement.data_config?.filters || [])]
                        newFilters[idx] = { ...newFilters[idx], value: e.target.value }
                        onUpdateElement(selectedElement.id, {
                          data_config: { ...selectedElement.data_config, filters: newFilters }
                        })
                      }}
                      placeholder="Value"
                      className="flex-1"
                    />
                    <Button
                      size="sm"
                      variant="outline"
                      onClick={() => {
                        const newFilters = (selectedElement.data_config?.filters || []).filter((_, i) => i !== idx)
                        onUpdateElement(selectedElement.id, {
                          data_config: { ...selectedElement.data_config, filters: newFilters }
                        })
                      }}
                    >
                      <Trash2 className="h-4 w-4" />
                    </Button>
                  </div>
                ))}
                <Button
                  size="sm"
                  variant="outline"
                  onClick={() => {
                    const newFilters = [...(selectedElement.data_config?.filters || []), { field: '', operator: '=', value: '' }]
                    onUpdateElement(selectedElement.id, {
                      data_config: { ...selectedElement.data_config, filters: newFilters }
                    })
                  }}
                >
                  <Plus className="h-4 w-4 mr-1" />
                  Add Filter
                </Button>
              </div>
            </div>
          </TabsContent>
          )}
          
          {isChartElement && (
          <TabsContent value="chart" className="space-y-4">
            <div>
              <Label>Chart Title</Label>
              <Input
                value={selectedElement.name}
                onChange={(e) => onUpdateElement(selectedElement.id, { name: e.target.value })}
                placeholder="Enter chart title"
              />
            </div>
            <div>
              <Label>Chart Type</Label>
              <Select
                value={selectedElement.chart_type || ''}
                onValueChange={(value) => onUpdateElement(selectedElement.id, { chart_type: value })}
              >
                <SelectTrigger>
                  <SelectValue />
                </SelectTrigger>
                <SelectContent>
                  <SelectItem value="BAR">Bar Chart</SelectItem>
                  <SelectItem value="LINE">Line Chart</SelectItem>
                  <SelectItem value="AREA">Area Chart</SelectItem>
                  <SelectItem value="PIE">Pie Chart</SelectItem>
                  <SelectItem value="DONUT">Donut Chart</SelectItem>
                  <SelectItem value="SCATTER">Scatter Plot</SelectItem>
                  <SelectItem value="RADAR">Radar Chart</SelectItem>
                  <SelectItem value="TABLE">Table</SelectItem>
                </SelectContent>
              </Select>
            </div>
            <div>
              <Label>Show Legend</Label>
              <Switch
                checked={selectedElement.config?.showLegend !== false}
                onCheckedChange={(checked) => onUpdateElement(selectedElement.id, {
                  config: { ...selectedElement.config, showLegend: checked }
                })}
              />
            </div>
            <div>
              <Label>Show Grid</Label>
              <Switch
                checked={selectedElement.config?.showGrid !== false}
                onCheckedChange={(checked) => onUpdateElement(selectedElement.id, {
                  config: { ...selectedElement.config, showGrid: checked }
                })}
              />
            </div>
          </TabsContent>
          )}
          
          <TabsContent value="layout" className="space-y-4">
            <div>
              <Label>Element Name</Label>
              <Input
                value={selectedElement.name}
                onChange={(e) => onUpdateElement(selectedElement.id, { name: e.target.value })}
                placeholder="Enter element name"
              />
            </div>
            <div>
              <Label>Position</Label>
              <div className="grid grid-cols-2 gap-2">
                <div>
                  <Label className="text-xs">X</Label>
                  <Input
                    type="number"
                    value={showPixelMode ? 
                      Math.round((selectedElement.config?.freeform?.x || 0)) : 
                      selectedElement.position_x
                    }
                    onChange={(e) => {
                      const value = parseInt(e.target.value) || 0
                      if (showPixelMode) {
                        onUpdateElement(selectedElement.id, {
                          config: { ...selectedElement.config, freeform: { ...selectedElement.config?.freeform, x: value } }
                        })
                      } else {
                        onUpdateElement(selectedElement.id, { position_x: value })
                      }
                    }}
                  />
                </div>
                <div>
                  <Label className="text-xs">Y</Label>
                  <Input
                    type="number"
                    value={showPixelMode ? 
                      Math.round((selectedElement.config?.freeform?.y || 0)) : 
                      selectedElement.position_y
                    }
                    onChange={(e) => {
                      const value = parseInt(e.target.value) || 0
                      if (showPixelMode) {
                        onUpdateElement(selectedElement.id, {
                          config: { ...selectedElement.config, freeform: { ...selectedElement.config?.freeform, y: value } }
                        })
                      } else {
                        onUpdateElement(selectedElement.id, { position_y: value })
                      }
                    }}
                  />
                </div>
              </div>
            </div>
            <div>
              <Label>Size</Label>
              <div className="grid grid-cols-2 gap-2">
                <div>
                  <Label className="text-xs">Width</Label>
                  <Input
                    type="number"
                    value={showPixelMode ? 
                      Math.round((selectedElement.config?.freeform?.w || 0)) : 
                      selectedElement.width
                    }
                    onChange={(e) => {
                      const value = parseInt(e.target.value) || 0
                      if (showPixelMode) {
                        onUpdateElement(selectedElement.id, {
                          config: { ...selectedElement.config, freeform: { ...selectedElement.config?.freeform, w: value } }
                        })
                      } else {
                        onUpdateElement(selectedElement.id, { width: value })
                      }
                    }}
                  />
                </div>
                <div>
                  <Label className="text-xs">Height</Label>
                  <Input
                    type="number"
                    value={showPixelMode ? 
                      Math.round((selectedElement.config?.freeform?.h || 0)) : 
                      selectedElement.height
                    }
                    onChange={(e) => {
                      const value = parseInt(e.target.value) || 0
                      if (showPixelMode) {
                        onUpdateElement(selectedElement.id, {
                          config: { ...selectedElement.config, freeform: { ...selectedElement.config?.freeform, h: value } }
                        })
                      } else {
                        onUpdateElement(selectedElement.id, { height: value })
                      }
                    }}
                  />
                </div>
              </div>
            </div>
            <div>
              <Label>Z-Index</Label>
              <Input
                type="number"
                value={selectedElement.z_index}
                onChange={(e) => onUpdateElement(selectedElement.id, { z_index: parseInt(e.target.value) || 0 })}
              />
            </div>
            <div className="flex items-center space-x-2">
              <Switch
                checked={selectedElement.is_visible !== false}
                onCheckedChange={(checked) => onUpdateElement(selectedElement.id, { is_visible: checked })}
              />
              <Label>Visible</Label>
            </div>
          </TabsContent>
          </Tabs>
        </div>
      </div>
    </div>
  )
}<|MERGE_RESOLUTION|>--- conflicted
+++ resolved
@@ -450,17 +450,10 @@
                       <SelectContent>
                         <SelectItem value="=">=</SelectItem>
                         <SelectItem value="!=">!=</SelectItem>
-<<<<<<< HEAD
                         <SelectItem value=">">&gt;</SelectItem>
                         <SelectItem value="<">&lt;</SelectItem>
                         <SelectItem value=">=">&gt;=</SelectItem>
                         <SelectItem value="<=">&lt;=</SelectItem>
-=======
-                        <SelectItem value=">">{'>'}</SelectItem>
-                        <SelectItem value="<">{'<'}</SelectItem>
-                        <SelectItem value=">=">{'>='}</SelectItem>
-                        <SelectItem value="<=">{'<='}</SelectItem>
->>>>>>> 1a546b70
                         <SelectItem value="contains">contains</SelectItem>
                       </SelectContent>
                     </Select>
